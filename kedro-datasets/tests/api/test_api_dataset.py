--- conflicted
+++ resolved
@@ -5,13 +5,9 @@
 import pytest
 import requests
 from kedro.io.core import DataSetError
-<<<<<<< HEAD
-=======
 from requests.auth import HTTPBasicAuth
 
->>>>>>> 435689f0
 from kedro_datasets.api import APIDataSet
-from requests.auth import HTTPBasicAuth
 
 POSSIBLE_METHODS = ["GET", "OPTIONS", "HEAD", "POST", "PUT", "PATCH", "DELETE"]
 
@@ -58,7 +54,6 @@
             url=TEST_URL,
             method=TEST_METHOD,
             load_args={"json": TEST_JSON_REQUEST_DATA},
-<<<<<<< HEAD
         )
         requests_mock.register_uri(TEST_METHOD, TEST_URL)
 
@@ -80,29 +75,6 @@
         api_data_set = APIDataSet(
             url=TEST_URL, method=TEST_METHOD, load_args={"cookies": {"pan": "cake"}}
         )
-=======
-        )
-        requests_mock.register_uri(TEST_METHOD, TEST_URL)
-
-        response = api_data_set.load()
-        assert response.request.json() == TEST_JSON_REQUEST_DATA
-
-    def test_headers_in_request(self, requests_mock):
-        api_data_set = APIDataSet(
-            url=TEST_URL, method=TEST_METHOD, load_args={"headers": TEST_HEADERS}
-        )
-        requests_mock.register_uri(TEST_METHOD, TEST_URL, headers={"pan": "cake"})
-
-        response = api_data_set.load()
-
-        assert response.request.headers["key"] == "value"
-        assert response.headers["pan"] == "cake"
-
-    def test_api_cookies(self, requests_mock):
-        api_data_set = APIDataSet(
-            url=TEST_URL, method=TEST_METHOD, load_args={"cookies": {"pan": "cake"}}
-        )
->>>>>>> 435689f0
         requests_mock.register_uri(TEST_METHOD, TEST_URL, text="text")
 
         response = api_data_set.load()
@@ -209,17 +181,10 @@
             url=TEST_URL, method=TEST_METHOD, load_args={"cert": cert_in}
         )
         requests_mock.register_uri(TEST_METHOD, TEST_URL)
-<<<<<<< HEAD
 
         response = api_data_set.load()
         assert response.request.cert == cert_out
 
-=======
-
-        response = api_data_set.load()
-        assert response.request.cert == cert_out
-
->>>>>>> 435689f0
     def test_exists_http_error(self, requests_mock):
         """
         In case of an unexpected HTTP error,
